--- conflicted
+++ resolved
@@ -63,17 +63,12 @@
 
 
 def main():
-<<<<<<< HEAD
-    dn = parse_args()#.dirname.rstrip(os.sep)
-    print dn
-=======
     dn = parse_args()
 
     try:
         dn = dn.dirname.rstrip(os.sep)
     except:
         pass
->>>>>>> c8862d28
 
     if not os.path.exists(dn):
         raise OSError('%s does NOT exist, make sure you typed the name of '
