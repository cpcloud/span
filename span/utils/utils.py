#!/usr/bin/env python

# utils.py ---

# Copyright (C) 2012 Copyright (C) 2012 Phillip Cloud <cpcloud@gmail.com>

# Author: Phillip Cloud <cpcloud@gmail.com>

# This program is free software; you can redistribute it and/or
# modify it under the terms of the GNU General Public License
# as published by the Free Software Foundation; either version 3
# of the License, or (at your option) any later version.

# This program is distributed in the hope that it will be useful,
# but WITHOUT ANY WARRANTY; without even the implied warranty of
# MERCHANTABILITY or FITNESS FOR A PARTICULAR PURPOSE.  See the
# GNU General Public License for more details.

# You should have received a copy of the GNU General Public License
# along with this program. If not, see <http://www.gnu.org/licenses/>.


"""A collection of utility functions."""

import os
import operator
import itertools
import functools
import numbers
<<<<<<< HEAD
from string import ascii_letters as _LETTERS
=======
import string
>>>>>>> c8862d28

import numpy as np
from numpy.fft import fft, ifft, rfft, irfft

from pandas import datetime, MultiIndex
from six.moves import map

from span.utils._clear_refrac import _clear_refrac as _clear_refrac_cython
from span.utils.math import cartesian

fromtimestamp = np.vectorize(datetime.fromtimestamp)


def ndtuples(*dims):
    """Create an array of arrays with `dims` dimensions.

    Return an array of the Cartesisan product of each of
    np.arange(dims[0]), ..., np.arange(dims[1]).

    Parameters
    ----------
    dims : tuple of int
        A tuple of dimensions to use to create the arange of each element.

    Raises
    ------
    AssertionError
        If no arguments are given

    Returns
    -------
    cur : array_like

    See Also
    --------
    span.utils.math.cartesian
        `ndtuples` is a special case of the Cartesian product
    """
    assert dims, 'no arguments given'
    assert all(map(lambda x: isinstance(x, (numbers.Integral)), dims)), \
        'all arguments must be integers'
    assert all(map(lambda x: x > 0, dims)), \
        'all arguments must be greater than 0'

    dims = list(dims)
    n = dims.pop()
    cur = np.arange(n)[:, np.newaxis]

    while dims:
        d = dims.pop()
        cur = np.kron(np.ones((d, 1), int), cur)
        front = np.arange(d).repeat(n)[:, np.newaxis]
        cur = np.hstack((front, cur))
        n *= d

    return cur.squeeze()


def name2num(name, base=256):
    """Convert an event name's string representation to a number.

    Parameters
    ----------
    name : str
        The name of the event.

    base : int, optional
        The base to use to compute the numerical representation of `name`.

    Returns
    -------
    ret : int
        The number corresponding to TDT's numerical representation of an event
        type string.
    """
    return (base ** np.r_[:len(name)]).dot(tuple(map(ord, name)))


_ORDS = list(map(ord, _LETTERS))
_MAXLEN = 4
_BIG_ORDS = cartesian([_ORDS] * _MAXLEN)


def num2name(num, base=256, maxlen=_MAXLEN):
    # if the number could not possibly be a name
    if (num < _BIG_ORDS[0]).all():
        return ''

    rhs = base ** np.arange(maxlen)
    out = _BIG_ORDS[_BIG_ORDS.dot(rhs) == num].ravel()
    return ''.join(map(chr, out))


def iscomplex(x):
    """Test whether `x` is any type of complex array.

    Parameters
    ----------
    x : array_like

    Returns
    -------
    r : bool
        Whether x's dtype is a sub dtype or equal to complex.
    """
    try:
        return np.issubdtype(x.dtype, np.complexfloating)
    except AttributeError:
        return any(map(np.issubdtype, x.dtypes,
                       itertools.repeat(np.complexfloating)))


def get_fft_funcs(*arrays):
    """Get the correct fft functions for the input type.

    Parameters
    ----------
    arrays : tuple of array_like
        Arrays to be checked for complex dtype.

    Returns
    -------
    r : tuple of callables
        The fft and ifft appropriate for the dtype of input.
    """
    return (ifft, fft) if any(map(iscomplex, arrays)) else (irfft, rfft)


def isvector(x):
    """Test whether `x` is a vector, i.e., ...

    Parameters
    ----------
    x : array_like

    Raises
    ------
    AssertionError

    Returns
    -------
    b : bool
    """
    try:
        newx = np.asanyarray(x)
        return functools.reduce(operator.mul, newx.shape) == max(newx.shape)
    except:
        return False


def assert_nonzero_existing_file(f):
    assert os.path.exists(f), '%s does not exist' % f
    assert os.path.isfile(f), '%s is not a file' % f
    assert os.path.getsize(f) > 0, \
        '%s exists and is a file, but it has a size of 0' % f


def clear_refrac(a, window):
    """Clear the refractory period of a boolean array.

    Parameters
    ----------
    a : array_like
    window : npy_intp

    Notes
    -----
    If ``a.dtype == np.bool_`` in Python then this function will not work
    unless ``a.view(uint8)`` is passed.

    Raises
    ------
    AssertionError
    If `window` is less than or equal to 0
    """
    assert isinstance(a, np.ndarray), 'a must be a numpy array'
    assert isinstance(window, (numbers.Integral, np.integer)), \
        '"window" must be an integer'
    assert window > 0, '"window" must be greater than 0'
    _clear_refrac_cython(a.view(np.int8), window)


def ispower2(x):
    b = np.log2(x)
    e, m = np.modf(b)
    return 0 if e else m


def create_repeating_multi_index(columns, index_start_string='i'):
    """Create an appropriate index for cross correlation.

    Parameters
    ----------
    columns : MultiIndex
    index_start_string : basestring

    Returns
    -------
    mi : MultiIndex

    Notes
    -----
    I'm not sure if this is actually slick, or just insane seems like
    functional idioms are so concise as to be confusing sometimes,
    although maybe I'm just slow.

    This absolutely does not handle the case where there are more than
    52 levels in the index, because i haven't had a chance to think
    about it yet..
    """
    if not isinstance(columns, MultiIndex):
        try:
            inp = columns.values, columns.values
        except AttributeError:
            inp = columns, columns

        f = MultiIndex.from_arrays
        return f(cartesian(inp).T)

    colnames = columns.names

    # get the index of the starting index string provided
    letters = string.ascii_letters
    first_ind = letters.index(index_start_string)

    # repeat endlessly
    cycle_letters = itertools.cycle(letters)

    # slice from the index of the first letter to that plus the number
    # of names
    sliced = itertools.islice(cycle_letters, first_ind, first_ind +
                              len(colnames))

    # alternate names and index letter
    srt = sorted(itertools.product(colnames, sliced), key=lambda x: x[-1])
    names = itertools.imap(' '.join, srt)

    # number of columns
    ncols = len(columns)

    # number levels
    nlevels = len(columns.levels)

    # {0, ..., ncols - 1} ^ nlevels
    xrs = itertools.product(*itertools.repeat(xrange(ncols), nlevels))

    all_inds = (tuple(itertools.chain.from_iterable(columns[i] for i in inds))
                for inds in xrs)

    return MultiIndex.from_tuples(tuple(all_inds), names=list(names))


def _diag_inds_n(n):
    return (n + 1) * np.arange(n)<|MERGE_RESOLUTION|>--- conflicted
+++ resolved
@@ -27,11 +27,7 @@
 import itertools
 import functools
 import numbers
-<<<<<<< HEAD
 from string import ascii_letters as _LETTERS
-=======
-import string
->>>>>>> c8862d28
 
 import numpy as np
 from numpy.fft import fft, ifft, rfft, irfft
