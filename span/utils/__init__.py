--- conflicted
+++ resolved
@@ -22,12 +22,8 @@
                               get_fft_funcs, isvector,
                               assert_nonzero_existing_file,
                               clear_refrac, ispower2, fromtimestamp,
-<<<<<<< HEAD
-                              num2name)
-=======
                               create_repeating_multi_index, _diag_inds_n)
 from span.utils.ordereddict import OrderedDict
->>>>>>> c8862d28
 from span.utils.math import (detrend_none, detrend_mean, detrend_linear,
                              cartesian, nextpow2, samples_per_ms, compose,
                              compose2, composemap)
@@ -37,9 +33,5 @@
            'assert_nonzero_existing_file', 'clear_refrac', 'ispower2',
            'thunkify', 'ispower2', 'detrend_none', 'detrend_mean',
            'detrend_linear', 'cartesian', 'nextpow2', 'samples_per_ms',
-<<<<<<< HEAD
-           'compose', 'compose2', 'composemap', 'num2name')
-=======
-           'compose', 'compose2', 'composemap', 'create_repeating_multi_index',
-           'OrderedDict', '_diag_inds_n')
->>>>>>> c8862d28
+           'compose', 'compose2', 'composemap', 'num2name',
+           'create_repeating_multi_index', 'OrderedDict', '_diag_inds_n')