import itertools
import unittest
import operator

import numpy as np
from numpy.random import randn, randint
from numpy.testing import assert_allclose

from pandas import DataFrame, Series
from pandas.util.testing import assert_frame_equal

from six.moves import map

from span.xcorr.xcorr import (xcorr, _mult_mat_xcorr,
                              _mult_mat_xcorr_cython_parallel,
                              _mult_mat_xcorr_python)
from span.utils import (nextpow2, get_fft_funcs, detrend_mean, detrend_none,
                        detrend_linear)
from span.testing import assert_array_equal, knownfailure, assert_raises

<<<<<<< HEAD
class TestXCorr(unittest.TestCase):
    def test_matrix_vs_numpy_correlate(self):
        m, n = 3, 2
        x = randn(m, n)
=======

def is_symmetric(x):
    return np.array_equal(x, x.T)

>>>>>>> d7329192

def assert_symmetric(x):
    methods = {DataFrame: assert_frame_equal,
               np.ndarray: assert_array_equal}
    method = methods[type(x)]
    return method(x, x.T)

<<<<<<< HEAD
        detrends = detrend_mean, detrend_none, detrend_linear
        scale_types = 'normalize', None, 'unbiased', 'biased', 'none'
        maxlags = None, 2, 4
=======
>>>>>>> d7329192

def row(x):
    m = x.shape[0]
    return np.tile(np.r_[:m][:, np.newaxis], m)


<<<<<<< HEAD
        cols = map(tuple, cart)

        for ml, dt, st in args:
            xc_np.fill(0)
=======
def col(x):
    n = x.shape[1]
    return np.tile(np.r_[:n][np.newaxis], (n, 1))
>>>>>>> d7329192


def correlate1d(x, y):
    xc = x - x.mean()
    yc = y - y.mean()
    z = np.sqrt(np.sum(np.abs(xc) ** 2) * np.sum(np.abs(yc) ** 2))
    return np.correlate(xc, yc, mode='full') / z


def correlate2d(x_, normalize=False):
    if normalize:
        x = x_ - x_.mean(0)
    else:
        x = x_.copy()

    m, n = x.shape
    c = np.empty((2 * m - 1, n ** 2))

    for k, (i, j) in enumerate(itertools.product(xrange(n), xrange(n))):
        c[:, k] = np.correlate(x[:, i], x[:, j], mode='full')

    lag0 = np.sqrt(c[m - 1, np.diag(np.arange(n ** 2).reshape(n, n))])
    lag0 = np.outer(lag0, lag0).ravel()

    return c / lag0 if normalize else c


class TestXCorr(object):
    def setUp(self):
        self.m, self.n = 3, 2
        self.x, self.y = randn(self.m), randn(self.n)
        self.xsame, self.ysame = self.x, randn(self.m)
        self.matrix = randn(self.m, self.n)
        self.inputs = ((self.x, self.y),
                       (self.matrix,),
                       (self.xsame, self.ysame),
                       tuple(map(Series, (self.x, self.y))),
                       (DataFrame(self.matrix),),
                       tuple(map(Series, (self.xsame, self.ysame))),
                       (self.x,),
                       (Series(self.x),))

<<<<<<< HEAD
            if ml > m:
                self.assertRaises(AssertionError, xcorr, DataFrame(x),
                                  detrend=dt, scale_type=st, maxlags=ml)
            else:
                xccdf = xcorr(DataFrame(x), detrend=dt, scale_type=st,
                              maxlags=ml)
                assert_allclose(xccdf, xcc)
                self.assertIsInstance(xccdf, DataFrame)

            if ml > m:
                self.assertRaises(AssertionError, xcorr, Series(x[:, 0]),
                                  detrend=dt, scale_type=st, maxlags=ml)
                self.assertRaises(AssertionError, xcorr, x[:, 0],
                                  detrend=dt, scale_type=st, maxlags=ml)
            else:
                xc_s = xcorr(Series(x[:, 0]), detrend=dt, scale_type=st,
                             maxlags=ml)
                xc_s2 = xcorr(Series(x[:, 0]), y=None, detrend=dt,
                              scale_type=st, maxlags=ml)

                assert_allclose(xc_s, xc_s2)

            if ml > m:
                self.assertRaises(AssertionError, xcorr, Series(x[:, 0]),
                                  Series(x[:, 1]), detrend=dt, scale_type=st,
                                  maxlags=ml)
                self.assertRaises(AssertionError, xcorr, x[:, 0], x[:, 1],
                                  detrend=dt, scale_type=st, maxlags=ml)
            else:
                xc_s2 = xcorr(Series(x[:, 0]), Series(x[:, 1]), detrend=dt,
                              scale_type=st, maxlags=ml)
                xc_s2_np = xcorr(x[:, 0], x[:, 1], detrend=dt, scale_type=st,
                                 maxlags=ml)
                assert_allclose(xc_s2, xc_s2_np)

    def test_numpy_matrix_input(self):
        x = randn(2, 3)
        detrends = detrend_mean, detrend_none, detrend_linear
        scale_types = 'normalize', 'unbiased', 'biased', 'none', None
        maxlags = None, 2, 3

        args = cartprod(maxlags, detrends, scale_types)

        for ml, dt, st in args:
            if ml > x.shape[0]:
                self.assertRaises(AssertionError, xcorr, x, detrend=dt,
                                  scale_type=st, maxlags=ml)
            else:
                xcnn = xcorr(x, detrend=dt, scale_type=st, maxlags=ml)
                self.assertIsInstance(xcnn, np.ndarray)

    def test_numpy_vector_input(self):
        x = randn(2)
        detrends = detrend_mean, detrend_none, detrend_linear
        scale_types = 'normalize', 'none', 'unbiased', 'biased', None
        maxlags = None, 2, 3

        args = cartprod(maxlags, detrends, scale_types)

        for ml, dt, st in args:
            y = randn(randint(10, 15))

            if ml > max(x.shape):
                self.assertRaises(AssertionError, xcorr, x, detrend=dt,
                                  scale_type=st, maxlags=ml)
                self.assertRaises(AssertionError, xcorr, x, y=None, detrend=dt,
                                  scale_type=st, maxlags=ml)
            else:
                xcnn = xcorr(x, detrend=dt, scale_type=st, maxlags=ml)
                self.assertIsInstance(xcnn, np.ndarray)

                xcnn = xcorr(x, y=None, detrend=dt, scale_type=st, maxlags=ml)
                self.assertIsInstance(xcnn, np.ndarray)

            if ml > max(x.shape + y.shape):
                self.assertRaises(AssertionError, xcorr, x, y, detrend=dt,
                                  scale_type=st, maxlags=ml)
            else:
                xcnn = xcorr(x, y, detrend=dt, scale_type=st, maxlags=ml)
                self.assertIsInstance(xcnn, np.ndarray)


def test_mult_mat_xcorr():
    x = randn(randint(2, 3), randint(2, 4))
    m, n = x.shape
    ifft, fft = get_fft_funcs(x)
    nfft = int(2 ** nextpow2(m))
    X = fft(x.T, nfft)
    Xc = X.conj()
    mx, nx = X.shape

    c = np.empty((mx ** 2, nx), dtype=X.dtype)
    oc = c.copy()

    mult_mat_xcorr(X, Xc, oc, n, nx)
=======
    def tearDown(self):
        del self.inputs
        del self.matrix, self.ysame, self.xsame, self.y, self.x, self.m, self.n

    def test_autocorr(self):
        x = self.x
        npc = np.correlate(x, x, mode='full')
        spc = xcorr(x)
        assert_allclose(npc, spc)

        spc = xcorr(Series(x))
        assert_allclose(npc, spc)

        npc = correlate1d(x, x)
        spc = xcorr(x, scale_type='normalize', detrend=detrend_mean)
        assert_allclose(npc, spc)

    def test_crosscorr_same_lengths(self):
        x, y = self.xsame, self.ysame
        npc = np.correlate(x, y, mode='full')
        spc = xcorr(x, y)
        assert_allclose(npc, spc)

        npc = correlate1d(x, y)
        spc = xcorr(x, y, scale_type='normalize', detrend=detrend_mean)
        assert_allclose(npc, spc)

    def test_matrixcorr(self):
        x = self.matrix
        npc = correlate2d(x)
        spc = xcorr(x)
        assert_allclose(npc, spc)

        npc = correlate2d(x, normalize=True)
        spc = xcorr(x, scale_type='normalize', detrend=detrend_mean)
        assert_allclose(npc, spc)

    @knownfailure
    def test_crosscorr_diff_lengths(self):
        # this fails because np.correlate does something different to
        # the input: it removes the padding that it adds
        # the span.xcorr.xcorr function replicates MATLAB's xcorr's behavior
        x, y = self.x, self.y
        npc = np.correlate(x, y, mode='full')
        spc = xcorr(x, y)
        assert_allclose(npc, spc)

    def test_lag0_matrix(self):
        x = self.matrix
        df = DataFrame(x)
        np_lag0 = np.corrcoef(x.T)
        pd_lag0 = df.corr()
        sp_lag0 = xcorr(df, detrend=detrend_mean, scale_type='normalize')

        assert_allclose(np_lag0, pd_lag0)
        assert_allclose(np_lag0.ravel(), sp_lag0.ix[0])
        assert_allclose(pd_lag0.values.ravel(), sp_lag0.ix[0])

    def test_xcorr(self):
        scale_types = None, 'biased', 'unbiased', 'normalize', 'none'
        maxlags = 1, 2, 100000
        detrends = None, detrend_none, detrend_mean, detrend_linear
        args = itertools.product(maxlags, scale_types, detrends)

        for maxlag, scale_type, detrend in args:
            yield self.xcorr_builder, maxlag, scale_type, detrend

    def xcorr_builder(self, maxlags, scale_type, detrend):
        kwargs = dict(maxlags=maxlags, detrend=detrend,
                      scale_type=scale_type)

        for inp in self.inputs:
            lens = reduce(operator.add, map(np.shape, inp))

            if maxlags > 2 * max(lens) - 1:
                assert_raises(AssertionError, xcorr, *inp, **kwargs)
            else:
                sp_xc = xcorr(*inp, **kwargs)
                input_type = type(inp[0])
                assert isinstance(sp_xc, input_type)

>>>>>>> d7329192

class TestMultMatXcorr(unittest.TestCase):
    def setUp(self):
        x = randn(randint(2, 4), randint(2, 4))
        m, n = x.shape
        ifft, fft = get_fft_funcs(x)
        nfft = int(2 ** nextpow2(m))
        X = fft(x.T, nfft)
        Xc = X.conj()
        self.n, nx = X.shape
        self.c = np.empty((n * n, nx), X.dtype)
        self.ground_truth = self.c.copy()

        self.X, self.Xc = X, Xc
        _mult_mat_xcorr_python(X, Xc, self.ground_truth, n)

    def tearDown(self):
        del self.ground_truth, self.X, self.Xc, self.c, self.n

    def test_mult_mat_xcorrs(self):
        _mult_mat_xcorr_cython_parallel(self.X, self.Xc, self.c, self.n)
        assert_allclose(self.c, self.ground_truth)

    def test_mult_mat_xcorr_high_level(self):
        assert_allclose(_mult_mat_xcorr(self.X, self.Xc), self.ground_truth)<|MERGE_RESOLUTION|>--- conflicted
+++ resolved
@@ -18,17 +18,10 @@
                         detrend_linear)
 from span.testing import assert_array_equal, knownfailure, assert_raises
 
-<<<<<<< HEAD
-class TestXCorr(unittest.TestCase):
-    def test_matrix_vs_numpy_correlate(self):
-        m, n = 3, 2
-        x = randn(m, n)
-=======
 
 def is_symmetric(x):
     return np.array_equal(x, x.T)
 
->>>>>>> d7329192
 
 def assert_symmetric(x):
     methods = {DataFrame: assert_frame_equal,
@@ -36,28 +29,15 @@
     method = methods[type(x)]
     return method(x, x.T)
 
-<<<<<<< HEAD
-        detrends = detrend_mean, detrend_none, detrend_linear
-        scale_types = 'normalize', None, 'unbiased', 'biased', 'none'
-        maxlags = None, 2, 4
-=======
->>>>>>> d7329192
 
 def row(x):
     m = x.shape[0]
     return np.tile(np.r_[:m][:, np.newaxis], m)
 
 
-<<<<<<< HEAD
-        cols = map(tuple, cart)
-
-        for ml, dt, st in args:
-            xc_np.fill(0)
-=======
 def col(x):
     n = x.shape[1]
     return np.tile(np.r_[:n][np.newaxis], (n, 1))
->>>>>>> d7329192
 
 
 def correlate1d(x, y):
@@ -100,103 +80,6 @@
                        (self.x,),
                        (Series(self.x),))
 
-<<<<<<< HEAD
-            if ml > m:
-                self.assertRaises(AssertionError, xcorr, DataFrame(x),
-                                  detrend=dt, scale_type=st, maxlags=ml)
-            else:
-                xccdf = xcorr(DataFrame(x), detrend=dt, scale_type=st,
-                              maxlags=ml)
-                assert_allclose(xccdf, xcc)
-                self.assertIsInstance(xccdf, DataFrame)
-
-            if ml > m:
-                self.assertRaises(AssertionError, xcorr, Series(x[:, 0]),
-                                  detrend=dt, scale_type=st, maxlags=ml)
-                self.assertRaises(AssertionError, xcorr, x[:, 0],
-                                  detrend=dt, scale_type=st, maxlags=ml)
-            else:
-                xc_s = xcorr(Series(x[:, 0]), detrend=dt, scale_type=st,
-                             maxlags=ml)
-                xc_s2 = xcorr(Series(x[:, 0]), y=None, detrend=dt,
-                              scale_type=st, maxlags=ml)
-
-                assert_allclose(xc_s, xc_s2)
-
-            if ml > m:
-                self.assertRaises(AssertionError, xcorr, Series(x[:, 0]),
-                                  Series(x[:, 1]), detrend=dt, scale_type=st,
-                                  maxlags=ml)
-                self.assertRaises(AssertionError, xcorr, x[:, 0], x[:, 1],
-                                  detrend=dt, scale_type=st, maxlags=ml)
-            else:
-                xc_s2 = xcorr(Series(x[:, 0]), Series(x[:, 1]), detrend=dt,
-                              scale_type=st, maxlags=ml)
-                xc_s2_np = xcorr(x[:, 0], x[:, 1], detrend=dt, scale_type=st,
-                                 maxlags=ml)
-                assert_allclose(xc_s2, xc_s2_np)
-
-    def test_numpy_matrix_input(self):
-        x = randn(2, 3)
-        detrends = detrend_mean, detrend_none, detrend_linear
-        scale_types = 'normalize', 'unbiased', 'biased', 'none', None
-        maxlags = None, 2, 3
-
-        args = cartprod(maxlags, detrends, scale_types)
-
-        for ml, dt, st in args:
-            if ml > x.shape[0]:
-                self.assertRaises(AssertionError, xcorr, x, detrend=dt,
-                                  scale_type=st, maxlags=ml)
-            else:
-                xcnn = xcorr(x, detrend=dt, scale_type=st, maxlags=ml)
-                self.assertIsInstance(xcnn, np.ndarray)
-
-    def test_numpy_vector_input(self):
-        x = randn(2)
-        detrends = detrend_mean, detrend_none, detrend_linear
-        scale_types = 'normalize', 'none', 'unbiased', 'biased', None
-        maxlags = None, 2, 3
-
-        args = cartprod(maxlags, detrends, scale_types)
-
-        for ml, dt, st in args:
-            y = randn(randint(10, 15))
-
-            if ml > max(x.shape):
-                self.assertRaises(AssertionError, xcorr, x, detrend=dt,
-                                  scale_type=st, maxlags=ml)
-                self.assertRaises(AssertionError, xcorr, x, y=None, detrend=dt,
-                                  scale_type=st, maxlags=ml)
-            else:
-                xcnn = xcorr(x, detrend=dt, scale_type=st, maxlags=ml)
-                self.assertIsInstance(xcnn, np.ndarray)
-
-                xcnn = xcorr(x, y=None, detrend=dt, scale_type=st, maxlags=ml)
-                self.assertIsInstance(xcnn, np.ndarray)
-
-            if ml > max(x.shape + y.shape):
-                self.assertRaises(AssertionError, xcorr, x, y, detrend=dt,
-                                  scale_type=st, maxlags=ml)
-            else:
-                xcnn = xcorr(x, y, detrend=dt, scale_type=st, maxlags=ml)
-                self.assertIsInstance(xcnn, np.ndarray)
-
-
-def test_mult_mat_xcorr():
-    x = randn(randint(2, 3), randint(2, 4))
-    m, n = x.shape
-    ifft, fft = get_fft_funcs(x)
-    nfft = int(2 ** nextpow2(m))
-    X = fft(x.T, nfft)
-    Xc = X.conj()
-    mx, nx = X.shape
-
-    c = np.empty((mx ** 2, nx), dtype=X.dtype)
-    oc = c.copy()
-
-    mult_mat_xcorr(X, Xc, oc, n, nx)
-=======
     def tearDown(self):
         del self.inputs
         del self.matrix, self.ysame, self.xsame, self.y, self.x, self.m, self.n
@@ -278,7 +161,6 @@
                 input_type = type(inp[0])
                 assert isinstance(sp_xc, input_type)
 
->>>>>>> d7329192
 
 class TestMultMatXcorr(unittest.TestCase):
     def setUp(self):
