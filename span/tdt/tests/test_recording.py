--- conflicted
+++ resolved
@@ -1,11 +1,7 @@
 import unittest
-<<<<<<< HEAD
-import itertools as itools
-=======
 import itertools as it
 import ConfigParser
 import os
->>>>>>> 5ae8c616
 
 import numpy as np
 
