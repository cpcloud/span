#!/usr/bin/env python

# tank.py ---

# Copyright (C) 2012 Copyright (C) 2012 Phillip Cloud <cpcloud@gmail.com>

# Author: Phillip Cloud <cpcloud@gmail.com>

# This program is free software; you can redistribute it and/or
# modify it under the terms of the GNU General Public License
# as published by the Free Software Foundation; either version 3
# of the License, or (at your option) any later version.

# This program is distributed in the hope that it will be useful,
# but WITHOUT ANY WARRANTY; without even the implied warranty of
# MERCHANTABILITY or FITNESS FOR A PARTICULAR PURPOSE.  See the
# GNU General Public License for more details.

# You should have received a copy of the GNU General Public License
# along with this program. If not, see <http://www.gnu.org/licenses/>.


"""
Examples
--------
>>> import span
>>> path = 'some/path/to/a/tank/file'
>>> tank = span.tdt.PandasTank(path)
"""
import numbers
import os
import re
import warnings

import numpy as np
import pandas as pd
from numpy import nan as NA
from pandas import DataFrame, DatetimeIndex, Series
import numba as nb

from span.tdt.spikedataframe import SpikeDataFrame
from span.tdt.spikeglobals import TdtEventTypes, TdtDataTypes
from span.utils import (thunkify, cached_property, fromtimestamp,
                        assert_nonzero_existing_file, ispower2, OrderedDict,
                        num2name, LOCAL_TZ, remove_first_pc)
from span.tdt._read_tev import _read_tev_raw


@nb.autojit
def _python_read_tev_raw(filename, fp_locs, block_size, spikes):
    dt = spikes.dtype
    nlocs = fp_locs.shape[0]

    f = open(filename, 'rb')

    for i in range(nlocs):
        f.seek(fp_locs[i])
        spikes[i] = np.fromfile(f, dt, block_size)

    f.close()


def _first_int_group(regex, name):
    try:
        return np.int_(regex.search(name).group(1))
    except (TypeError, ValueError):  # pragma: no cover
        return None


class TdtTank(object):
    """Base class encapsulating methods for reading a TDT Tank.

    Parameters
    ----------
    path : str
        The path to the tank file sans extension.

    Attributes
    ----------
    dtype

    path (``str``) : Full path of the tank sans extensions
    name (``str``) : basename of self.path
    age (``int``) : The postnatal day age of the animal
    site (``int``) : The site number of the recording, can be ``None``
    datetime (``datetime.datetime``) : Date and time of the recording
    time (``datetime.time``) : Time of the recording
    date (``datetime.date``) : Date of the recording
    fs (``float``) : sampling rate
    start (``Timestamp``) : Start time of the recording
    end (``Timestamp``) : End time of the recording
    duration (``timedelta64[us]``) : Duration of the recording
    """
    _names = ('size', 'type', 'name', 'channel', 'sort_code', 'timestamp',
              'fp_loc', 'strobe', 'format', 'fs')
    _formats = 'i4', 'i4', 'u4', 'u2', 'u2', 'f8', 'i8', 'f8', 'i4', 'f4'
    _offsets = 0, 4, 8, 12, 14, 16, 24, 24, 32, 36

    dtype = np.dtype({'names': _names, 'formats': _formats,
                      'offsets': _offsets}, align=True)

    _site_re = re.compile(r'(?:.*s(?:ite)?_?(\d{1,2}))?')
    _age_re = re.compile(r'(?<=_)[pP](\d+)')

    _header_ext = 'tsq'
    _raw_ext = 'tev'

    def __init__(self, path, electrode_map, clean=True):
        super(TdtTank, self).__init__()
        self.electrode_map = electrode_map

        tank_with_ext = path + os.extsep
        tev_path = tank_with_ext + self._raw_ext
        tsq_path = tank_with_ext + self._header_ext

        assert_nonzero_existing_file(tev_path)
        assert_nonzero_existing_file(tsq_path)

        self.path = path
        self.name = os.path.basename(path)

        self.age = _first_int_group(self._age_re, self.name)
        self.site = _first_int_group(self._site_re, self.name)

        not_na_ts = self.raw.timestamp.dropna()
        tstart = pd.datetime.fromtimestamp(not_na_ts.head(1).item())
        tend = pd.datetime.fromtimestamp(not_na_ts.tail(1).item())

        self.__datetime = pd.Timestamp(tstart)
        self.time = self.__datetime.time()
        self.date = self.__datetime.date()

        self.start = self.__datetime
        self.end = pd.Timestamp(tend)

        self.duration = np.timedelta64(self.end - self.start)
        unames = self.raw.name.unique()
        raw_names = map(lambda x: NA if not x else x, map(num2name, unames))
        self.names = Series(list(raw_names), index=unames)
        names = self.names

        self.raw.name = names[self.raw.name].reset_index(drop=True)
        self._name_mapper = dict(zip(names.str.lower(), names))

        def _try_get_na(x):
            try:
                return x.item()
            except (ValueError, IndexError):
                return NA

        fs_nona = self.raw.fs.dropna()
        name_nona = self.raw.name.dropna()
        diter = ((name, _try_get_na(fs_nona[name_nona == name].head(1)))
                 for name in self.names.dropna().values)
        self.fs = Series(dict(diter))
        self.data_names = self.fs.dropna().index.values.astype(np.str_)
        self.clean = clean

    def __repr__(self):
        objr = repr(self.__class__)
        params = dict(age=self.age, name=self.name, site=self.site, obj=objr,
                      fs=self.fs.to_dict(), datetime=str(self.datetime),
                      duration=self.duration / np.timedelta64(1, 'm'))
        fmt = ('{obj}\nname:     {name}\ndatetime: {datetime}\nage:      '
               'P{age}\nsite:     {site}\nfs:       {fs}\n'
               'duration: {duration:.2f} min')
        return fmt.format(**params)

    @property
    def values(self):
        return self.raw.values

    @property
    def datetime(self):
        return self.__datetime.to_pydatetime()

    def __getattr__(self, name):
        mapper = super(TdtTank, self).__getattribute__('_name_mapper')

        # check to see if something similar was given
        lowered_name = name.lower()

        if lowered_name != name and lowered_name in mapper:
            raise AttributeError('Tried to retrieve the attribute '
                                 '\'%s\', did you mean \'%s\'?'
                                 % (name, lowered_name))

        return self._tev(mapper[name], self.clean)

    @thunkify
    def _raw_tsq(self):
        # create the path name
        tsq_name = self.path + os.extsep + self._header_ext

        # read in the raw data as a numpy rec array and convert to
        # DataFrame
        tsq = DataFrame(np.fromfile(tsq_name, self.dtype))
        inds = tsq.strobe <= np.finfo(np.float_).eps
        tsq.strobe[inds] = NA

        # zero based indexing
        tsq.channel -= 1.0

        # -1s are invalid
        tsq.channel[tsq.channel == -1.0] = NA
        ind = Series(self.electrode_map.shank, self.electrode_map.channel)
        tsq['shank'] = ind[tsq.channel].reset_index(tsq.index, drop=True)

        tsq.type = TdtEventTypes[tsq.type].values
        tsq.format = TdtDataTypes[tsq.format].values

        tsq.timestamp[np.logical_not(tsq.timestamp)] = NA
        tsq.fs[np.logical_not(tsq.fs)] = NA

        # trim the fat
        dt = self.dtype
        stream = tsq.type == 'stream'
        tsq.size.ix[stream] -= dt.itemsize / dt['size'].itemsize

        not_null_strobe = tsq.strobe.notnull()

        for key in ('channel', 'sort_code', 'fp_loc'):
            try:
                tsq[key][not_null_strobe] = NA
            except ValueError:
                tsq[key] = tsq[key].astype(np.float_)
                tsq[key][not_null_strobe] = NA

        with warnings.catch_warnings():
            warnings.simplefilter('ignore', FutureWarning)
            tsq.sort_index(axis=1, inplace=True)

        return tsq

    @thunkify
    def _get_tsq_event(self, event_name):
        """Read the metadata (TSQ) file of a TDT Tank.

        Parameters
        ----------
        event_name : str

        Returns
        -------
        b : pandas.DataFrame
            Recording metadata
        """
        tsq = self.raw

        # make sure there's at least one event
        p = self.path

        # get the row of the metadata where its value equals the name-number
        row = tsq.name.isin([event_name])
        assert row.any(), 'no event named %s in tank: %s' % (event_name, p)

        # get all the metadata for those events
        tsq = tsq[row]

        # convert to integer where possible
        try:
            tsq.channel = tsq.channel.astype(np.int_)
            tsq.shank = tsq.shank.astype(np.int_)
        except ValueError:
            pass

        first_row = row.argmax()
        return tsq, tsq.format[first_row], tsq.size[first_row]

    def tsq(self, event_name):
        return self._get_tsq_event(event_name)()

    @cached_property
    def raw(self):
        return self._raw_tsq()()

    def _tev(self, event_name, clean):
        """Return the data from a particular event.

        Parameters
        ----------
        event_name : str
            The name of the event whose data you'd like to retrieve.

        Returns
        -------
        tev : SpikeDataFrame
            The raw data from the TEV file
        """
        return self._read_tev(event_name, clean)()

    @thunkify
    def _read_tev(self, event_name, clean):
        """Read an event from a TDT Tank tev file.

        Parameters
        ----------
        event_name : str

        Returns
        -------
        d : SpikeDataFrame

        Raises
        ------
        ValueError
            If there are duplicate file pointer locations

        See Also
        --------
        span.tdt.SpikeDataFrame
        """
        meta, dtype, block_size = self.tsq(event_name)

        nchannels = meta.channel.dropna().nunique()
        nblocks = meta.shape[0]
        nsamples = nblocks * block_size // nchannels

        # raw ndarray for data
        spikes = DataFrame(np.empty((nblocks, block_size), dtype=dtype))

        tev_name = self.path + os.extsep + self._raw_ext

        with warnings.catch_warnings():
            warnings.simplefilter('ignore', FutureWarning)
            meta.reset_index(drop=True, inplace=True)

        # convert timestamps to datetime objects
        meta.timestamp = fromtimestamp(meta.timestamp)
        meta.fp_loc = meta.fp_loc.astype(np.int_)

        index = _create_ns_datetime_index(self.datetime, self.fs[event_name],
                                          nsamples)
<<<<<<< HEAD
        sdf = _read_tev(tev_name, meta.fp_loc, block_size, meta.channel,
                        meta.shank, spikes, index,
                        columns.reorder_levels((1, 0)), clean)
=======
        sdf = _read_tev(tev_name, meta, block_size, spikes, index,
                        self.electrode_map, clean)
>>>>>>> ff273caa
        sdf.isclean = clean
        return sdf


PandasTank = TdtTank


def _create_ns_datetime_index(start, fs, nsamples, name='datetime'):
    """Create a DatetimeIndex in nanoseconds

    Parameters
    ----------
    start : datetime
    fs : float
    nsamples : int
    name : str, optional

    returns
    -------
    index : DatetimeIndex
    """
    ns = int(1e9 // fs)
    dtstart = np.datetime64(start)
    dt = dtstart + np.arange(nsamples) * np.timedelta64(ns, 'ns')
    freq = ns * pd.datetools.Nano()
    return DatetimeIndex(dt, freq=freq, name=name, tz=LOCAL_TZ)


def _reshape_spikes(df, group_inds):
    out = df.take(group_inds, axis=0)
    shp = out.shape
    shpsrt = np.argsort(shp)[::-1]
    nchannels = shp[shpsrt[-1]]
    return out.transpose(shpsrt).reshape(out.size // nchannels, -1)


def _read_tev(filename, meta, block_size, spikes, index, electrode_map, clean):
    assert isinstance(filename, basestring), 'filename must be a string'
    assert isinstance(block_size, (numbers.Integral, np.integer)), \
        'block_size must be an integer'
    assert ispower2(block_size), 'block_size must be a power of 2'
    assert isinstance(spikes, DataFrame), 'spikes must be a DataFrame'
    assert spikes.shape[1] == block_size, \
        'number of columns of spikes must equal block_size'
    assert isinstance(index, pd.Index), 'index must be an instance of Index'
    assert clean in (0, 1, False, True), 'clean must be a boolean or 0 or 1'

    return _read_tev_impl(filename, meta, block_size, spikes, index,
                          electrode_map, clean)


_raw_reader = _read_tev_raw


def _read_tev_impl(filename, meta, block_size, spikes, index, electrode_map,
                   clean):
    fp_loc, channel = meta.fp_loc, meta.channel
    _raw_reader(filename, fp_loc, block_size, spikes.values)

    items = spikes.groupby(channel).indices.items()
    items.sort()

<<<<<<< HEAD
    group_inds = np.column_stack(OrderedDict(items).itervalues())
    reshaped = _reshape_spikes(spikes.values, group_inds)
    np.save('reshaped_old.npy', reshaped)

    df = SpikeDataFrame(reshaped, index, columns, dtype=np.float_)
=======
    d = OrderedDict(items)
>>>>>>> ff273caa

    group_inds = np.column_stack(d.itervalues())
    reshaped = _reshape_spikes(spikes.values, group_inds)
    raw = reshaped.take(electrode_map.channel, axis=1)
    df = SpikeDataFrame(raw, index, electrode_map.index, dtype=float)

    return remove_first_pc(df) if clean else df


if __name__ == '__main__':
    from span import ElectrodeMap, NeuroNexusMap
    span_data_path = os.environ['SPAN_DATA_PATH']
    elec_map = ElectrodeMap(NeuroNexusMap.values, 50, 125)
    f = os.path.join(span_data_path, 'Spont_Spikes_091210_p17rat_s4_657umV')
    tank = PandasTank(f, elec_map)
    sp = tank.spik<|MERGE_RESOLUTION|>--- conflicted
+++ resolved
@@ -331,14 +331,8 @@
 
         index = _create_ns_datetime_index(self.datetime, self.fs[event_name],
                                           nsamples)
-<<<<<<< HEAD
-        sdf = _read_tev(tev_name, meta.fp_loc, block_size, meta.channel,
-                        meta.shank, spikes, index,
-                        columns.reorder_levels((1, 0)), clean)
-=======
         sdf = _read_tev(tev_name, meta, block_size, spikes, index,
                         self.electrode_map, clean)
->>>>>>> ff273caa
         sdf.isclean = clean
         return sdf
 
@@ -401,15 +395,7 @@
     items = spikes.groupby(channel).indices.items()
     items.sort()
 
-<<<<<<< HEAD
-    group_inds = np.column_stack(OrderedDict(items).itervalues())
-    reshaped = _reshape_spikes(spikes.values, group_inds)
-    np.save('reshaped_old.npy', reshaped)
-
-    df = SpikeDataFrame(reshaped, index, columns, dtype=np.float_)
-=======
     d = OrderedDict(items)
->>>>>>> ff273caa
 
     group_inds = np.column_stack(d.itervalues())
     reshaped = _reshape_spikes(spikes.values, group_inds)
