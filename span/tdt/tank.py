#!/usr/bin/env python

# tank.py ---

# Copyright (C) 2012 Copyright (C) 2012 Phillip Cloud <cpcloud@gmail.com>

# Author: Phillip Cloud <cpcloud@gmail.com>

# This program is free software; you can redistribute it and/or
# modify it under the terms of the GNU General Public License
# as published by the Free Software Foundation; either version 3
# of the License, or (at your option) any later version.

# This program is distributed in the hope that it will be useful,
# but WITHOUT ANY WARRANTY; without even the implied warranty of
# MERCHANTABILITY or FITNESS FOR A PARTICULAR PURPOSE.  See the
# GNU General Public License for more details.

# You should have received a copy of the GNU General Public License
# along with this program. If not, see <http://www.gnu.org/licenses/>.


"""
Examples
--------
>>> import span
>>> path = 'some/path/to/a/tank/file'
>>> tank = span.tdt.PandasTank(path)
"""

import os
import abc
import re
import collections
import numbers
import warnings

import numpy as np
from numpy import nan as NA
from pandas import DataFrame, DatetimeIndex, Series
import pandas as pd
from pytz import UnknownTimeZoneError

from span.tdt.spikeglobals import Indexer, EventTypes, DataTypes
from span.tdt.spikedataframe import SpikeDataFrame
from span.tdt._read_tev import _read_tev_raw

<<<<<<< HEAD
from span.utils import (thunkify, cached_property, fromtimestamp,
                        assert_nonzero_existing_file, ispower2, num2name)
=======
from span.utils import (name2num, thunkify, cached_property, fromtimestamp,
                        assert_nonzero_existing_file, ispower2, OrderedDict)
>>>>>>> c8862d28


def _python_read_tev_raw(filename, fp_locs, block_size, spikes):
    with open(filename, 'rb') as f:
        for i, loc in enumerate(fp_locs):
            f.seek(loc)
            spikes[i] = np.fromfile(f, spikes.dtype, block_size)


class TdtTankAbstractBase(object):
    """Interface to tank reading methods.

    Attributes
    ----------
    tsq (pandas.DataFrame) : Recording metadata
    """

    __metaclass__ = abc.ABCMeta

    def __init__(self):
        super(TdtTankAbstractBase, self).__init__()

    @abc.abstractmethod
    def _read_tev(self, event_name):
        pass  # pragma: no cover

    @thunkify
    def _raw_tsq(self):
        # create the path name
        tsq_name = self.path + os.extsep + self._header_ext

        # read in the raw data as a numpy rec array and convert to
        # DataFrame
        tsq = DataFrame(np.fromfile(tsq_name, self.dtype))
        inds = tsq.strobe <= np.finfo(np.float64).eps
        tsq.strobe[inds] = NA

        # zero based indexing
        tsq.channel -= 1.0

        # -1s are invalid
        tsq.channel[tsq.channel == -1.0] = NA

        tsq.type = EventTypes[tsq.type].values
        tsq.format = DataTypes[tsq.format].values

        tsq.timestamp[np.logical_not(tsq.timestamp)] = NA
        tsq.fs[np.logical_not(tsq.fs)] = NA

        # trim the fat
        tsq.size.ix[2:] -= self.dtype.itemsize / tsq.size.dtype.itemsize

        # create some new indices based on the electrode array
        srt = Indexer.sort('channel')
        srt.reset_index(drop=True, inplace=True)
        shank = srt.shank[tsq.channel].values

        tsq['shank'] = shank

        for key in {'channel', 'shank', 'sort_code', 'fp_loc'}:
            try:
                tsq[key][tsq.strobe.notnull()] = NA
            except ValueError:
                tsq[key] = tsq[key].astype(float)
                tsq[key][tsq.strobe.notnull()] = NA

        return tsq

    @thunkify
    def _get_tsq_event(self, event_name):
        """Read the metadata (TSQ) file of a TDT Tank.

        Returns
        -------
        b : pandas.DataFrame
            Recording metadata
        """
        tsq = self.raw

        # make sure there's at least one event
        p = self.path

        # get the row of the metadata where its value equals the name-number
        row = tsq.name.isin([event_name])
        assert row.any(), 'no event named %s in tank: %s' % (event_name, p)

        # get all the metadata for those events
        tsq = tsq[row]

        # convert to integer where possible
        try:
            tsq.channel = tsq.channel.astype(int)
            tsq.shank = tsq.shank.astype(int)
        except ValueError:
            pass

        return tsq, row.argmax()

    def tsq(self, event_name):
        return self._get_tsq_event(event_name)()

    @cached_property
    def raw(self):
        return self._raw_tsq()()

    def _tev(self, event_name):
        """Return the data from a particular event.

        Parameters
        ----------
        event_name : str
            The name of the event whose data you'd like to retrieve.

        Returns
        -------
        tev : SpikeDataFrame
            The raw data from the TEV file
        """
        return self._read_tev(event_name)()


class TdtTankBase(TdtTankAbstractBase):
    """Base class encapsulating methods for reading a TDT Tank.

    Parameters
    ----------
    path : str
        The path to the tank file sans extension.

    Attributes
    ----------
    dtype

    path (``str``) : Full path of the tank sans extensions
    name (``str``) : basename of self.path
    age (``int``) : The postnatal day age of the animal
    site (``int``) : The site number of the recording, can be ``None``
    datetime (``datetime.datetime``) : Date and time of the recording
    time (``datetime.time``) : Time of the recording
    date (``datetime.date``) : Date of the recording
    fs (``float``) : sampling rate
    start (``Timestamp``) : Start time of the recording
    end (``Timestamp``) : End time of the recording
    duration (``timedelta64[us]``) : Duration of the recording
    """
    _names = ('size', 'type', 'name', 'channel', 'sort_code', 'timestamp',
              'fp_loc', 'strobe', 'format', 'fs')
    _formats = 'i4', 'i4', 'u4', 'u2', 'u2', 'f8', 'i8', 'f8', 'i4', 'f4'
    _offsets = 0, 4, 8, 12, 14, 16, 24, 24, 32, 36

    dtype = np.dtype({'names': _names, 'formats': _formats,
                      'offsets': _offsets}, align=True)

    _site_re = re.compile(r'(?:.*s(?:ite)?(?:|_)?(\d+))?')
    _age_re = re.compile(r'.*[pP](\d+).*')

    _header_ext = 'tsq'
    _raw_ext = 'tev'

    def __init__(self, path):
        super(TdtTankBase, self).__init__()

        tank_with_ext = path + os.extsep
        tev_path = tank_with_ext + self._raw_ext
        tsq_path = tank_with_ext + self._header_ext

        assert_nonzero_existing_file(tev_path)
        assert_nonzero_existing_file(tsq_path)

        self.path = path
        self.name = os.path.basename(path)

<<<<<<< HEAD
        def _first_group_int(regex, string):
            try:
                return int(regex.search(string).group(1))
            except (AttributeError, TypeError):
                return None

        self.age = _first_group_int(self._age_re, self.name)
        self.site = _first_group_int(self._site_re, self.name)
=======
        def _first_int_group(regex, name):
            try:
                return int(regex.search(name).group(1))
            except (TypeError, ValueError):  # pragma: no cover
                return None

        self.age = _first_int_group(self._age_re, self.name)
        self.site = _first_int_group(self._site_re, self.name)
>>>>>>> c8862d28

        not_na_ts = self.raw.timestamp.dropna()
        tstart = pd.datetime.fromtimestamp(not_na_ts.head(1).item())
        tend = pd.datetime.fromtimestamp(not_na_ts.tail(1).item())

        self.__datetime = pd.Timestamp(tstart)
        self.time = self.__datetime.time()
        self.date = self.__datetime.date()

        self.start = self.__datetime
        self.end = pd.Timestamp(tend)

        self.duration = np.timedelta64(self.end - self.start)
        unames = self.raw.name.unique()
        raw_names = map(lambda x: NA if not x else x, map(num2name, unames))
        self.names = Series(list(raw_names), index=unames)

        self.raw.name = self.names[self.raw.name].reset_index(drop=True)
        self._name_mapper = dict(zip(self.names.str.lower().values,
                                     self.names.values))

        def _try_get_na(x):
            try:
                return x.item()
            except ValueError:
                return NA

        fs_nona = self.raw.fs.dropna()
        name_nona = self.raw.name.dropna()
        self.fs = Series({name: _try_get_na(fs_nona[name_nona == name].head(1))
                          for name in self.names.dropna().values})

    def __repr__(self):
        objr = repr(self.__class__)
        params = dict(age=self.age, name=self.name, site=self.site, obj=objr,
                      fs=self.fs.to_dict(), datetime=str(self.datetime),
                      duration=self.duration / np.timedelta64(1, 'm'))
        fmt = ('{obj}\nname:     {name}\ndatetime: {datetime}\nage:      '
               'P{age}\nsite:     {site}\nfs:       {fs}\n'
               'duration: {duration:.2f} min')
        return fmt.format(**params)

    @property
    def values(self):
        return self.raw.values

    @property
    def datetime(self):
        return self.__datetime.to_pydatetime()

    def __getattr__(self, name):
        # try:
        mapper = super(TdtTankBase, self).__getattribute__('_name_mapper')

        # check to see if something similar was given
        lowered_name = name.lower()

        if lowered_name != name and lowered_name in mapper:
            raise AttributeError('Tried to retrieve the attribute '
                                 '\'%s\', did you mean \'%s\'?'
                                 % (name, lowered_name))

        return self._tev(mapper[name])
        # except (AssertionError, KeyError):
        # except AssertionError:
            # return super(TdtTankBase, self).__getattribute__(name)


class PandasTank(TdtTankBase):
    """Implements the abstract methods from TdtTankBase.

    Parameters
    ----------
    path : str
        Name of the tank files sans extension.

    See Also
    --------
    TdtTankBase
        Base class implementing TSQ reading.
    """
    def __init__(self, path):
        super(PandasTank, self).__init__(path)

    @thunkify
    def _read_tev(self, event_name, group='channel'):
        """Read an event from a TDT Tank tev file.

        Parameters
        ----------
        event_name : str

        Returns
        -------
        d : SpikeDataFrame

        Raises
        ------
        ValueError
            If there are duplicate file pointer locations

        See Also
        --------
        span.tdt.SpikeDataFrame
        """
        from span.tdt.spikeglobals import ChannelIndex as columns

        meta, first_row = self.tsq(event_name)

        # data type of this event
        dtype = meta.format[first_row]

        # number of samples per chunk
        block_size = meta.size[first_row]
        nchannels = meta.channel.dropna().nunique()
        nblocks = meta.shape[0]
        nsamples = nblocks * block_size // nchannels

        # raw ndarray for data
        spikes = DataFrame(np.empty((nblocks, block_size), dtype=dtype))

        tev_name = self.path + os.extsep + self._raw_ext
        meta.reset_index(drop=True, inplace=True)

        # convert timestamps to datetime objects (vectorized)
        meta.timestamp = fromtimestamp(meta.timestamp)

<<<<<<< HEAD
        try:
            index = _create_ns_datetime_index(self.datetime,
                                              self.fs[event_name],
                                              nsamples)
        except ValueError:
            index = pd.Index(np.arange(nsamples))

        no_na_fp_loc = meta.fp_loc.dropna().astype(int).reset_index(drop=True)
        return _read_tev(tev_name, no_na_fp_loc, block_size, meta.channel,
                         meta.shank, DataFrame(spikes), index,
                         columns.reorder_levels((1, 0)))
=======
        index = _create_ns_datetime_index(self.datetime, self.fs, nsamples)
        return _read_tev(tev_name, meta.fp_loc.values, block_size,
                         meta.channel.values, meta.shank.values,
                         spikes, index, columns.reorder_levels((1, 0)))
>>>>>>> c8862d28


def _create_ns_datetime_index(start, fs, nsamples):
    """Create a datetime index in nanoseconds

    Parameters
    ----------
    start : datetime_like
    fs : Series
    nsamples : int

    Returns
    -------
    index : DatetimeIndex
    """
    ns = int(1e9 / fs)
    dtstart = np.datetime64(start)
    dt = dtstart + np.arange(nsamples) * np.timedelta64(ns, 'ns')

    try:
        return DatetimeIndex(dt, freq=ns * pd.datetools.Nano(), name='time',
                             tz='US/Eastern')
    except UnknownTimeZoneError:  # pragma: no cover
        warnings.warn('Time zone not found, you might need to reinstall '
                      'pytz or matplotlib or both', RuntimeWarning)
        return DatetimeIndex(dt, freq=ns * pd.datetools.Nano(), name='time')


def _reshape_spikes(df, group_inds):
    reshaped = df.take(group_inds, axis=0)
    shp = reshaped.shape
    shpsrt = np.argsort(reshaped.shape)[::-1]
    nchannels = shp[shpsrt[-1]]
    newshp = reshaped.size // nchannels, nchannels
    return reshaped.transpose(shpsrt).reshape(newshp)


def _read_tev(filename, fp_locs, block_size, channel, shank, spikes,
              index, columns):
    assert isinstance(filename, basestring), 'filename must be a string'
    assert isinstance(fp_locs, (np.ndarray, collections.Sequence)), \
        'fp_locs must be a sequence'
    assert isinstance(block_size, (numbers.Integral, np.integer)), \
        'block_size must be an integer'
    assert ispower2(block_size), 'block_size must be a power of 2'
    assert isinstance(channel, (np.ndarray, collections.Sequence)), \
        'channel must be a sequence'
    assert isinstance(shank, (np.ndarray, collections.Sequence)), \
        'shank must be a sequence'
    assert len(channel) == len(shank), 'len(channel) != len(shank)'
    assert isinstance(spikes, DataFrame), 'spikes must be a DataFrame'
    assert spikes.shape[1] == block_size, \
        'number of columns of spikes must equal block_size'
    assert isinstance(index, pd.Index), 'index must be an instance of Index'
    assert isinstance(columns, pd.Index), \
        'columns must be an instance of Index'
    return _read_tev_impl(filename, fp_locs, block_size, channel, shank,
                          spikes, index, columns)


_raw_reader = _read_tev_raw


def _read_tev_impl(filename, fp_locs, block_size, channel, shank, spikes,
                   index, columns):
    _raw_reader(filename, fp_locs, block_size, spikes.values)

    items = spikes.groupby(channel).indices.items()
    items.sort()

    group_inds = np.column_stack(OrderedDict(items).itervalues())
    reshaped = _reshape_spikes(spikes.values, group_inds)
    d = DataFrame(reshaped, index, columns)
    d.sort_index(axis=1, inplace=True)
    return SpikeDataFrame(d, dtype=float)


if __name__ == '__main__':
    span_data_path = os.environ['SPAN_DATA_PATH']
    f = os.path.join(span_data_path, 'Spont_Spikes_091210_p17rat_s4_657umV')
    tank = PandasTank(f)
    sp = tank.Spik<|MERGE_RESOLUTION|>--- conflicted
+++ resolved
@@ -45,13 +45,9 @@
 from span.tdt.spikedataframe import SpikeDataFrame
 from span.tdt._read_tev import _read_tev_raw
 
-<<<<<<< HEAD
 from span.utils import (thunkify, cached_property, fromtimestamp,
-                        assert_nonzero_existing_file, ispower2, num2name)
-=======
-from span.utils import (name2num, thunkify, cached_property, fromtimestamp,
-                        assert_nonzero_existing_file, ispower2, OrderedDict)
->>>>>>> c8862d28
+                        assert_nonzero_existing_file, ispower2, OrderedDict,
+                        num2name)
 
 
 def _python_read_tev_raw(filename, fp_locs, block_size, spikes):
@@ -224,16 +220,6 @@
         self.path = path
         self.name = os.path.basename(path)
 
-<<<<<<< HEAD
-        def _first_group_int(regex, string):
-            try:
-                return int(regex.search(string).group(1))
-            except (AttributeError, TypeError):
-                return None
-
-        self.age = _first_group_int(self._age_re, self.name)
-        self.site = _first_group_int(self._site_re, self.name)
-=======
         def _first_int_group(regex, name):
             try:
                 return int(regex.search(name).group(1))
@@ -242,7 +228,6 @@
 
         self.age = _first_int_group(self._age_re, self.name)
         self.site = _first_int_group(self._site_re, self.name)
->>>>>>> c8862d28
 
         not_na_ts = self.raw.timestamp.dropna()
         tstart = pd.datetime.fromtimestamp(not_na_ts.head(1).item())
@@ -370,24 +355,10 @@
         # convert timestamps to datetime objects (vectorized)
         meta.timestamp = fromtimestamp(meta.timestamp)
 
-<<<<<<< HEAD
-        try:
-            index = _create_ns_datetime_index(self.datetime,
-                                              self.fs[event_name],
-                                              nsamples)
-        except ValueError:
-            index = pd.Index(np.arange(nsamples))
-
-        no_na_fp_loc = meta.fp_loc.dropna().astype(int).reset_index(drop=True)
-        return _read_tev(tev_name, no_na_fp_loc, block_size, meta.channel,
-                         meta.shank, DataFrame(spikes), index,
-                         columns.reorder_levels((1, 0)))
-=======
         index = _create_ns_datetime_index(self.datetime, self.fs, nsamples)
         return _read_tev(tev_name, meta.fp_loc.values, block_size,
                          meta.channel.values, meta.shank.values,
                          spikes, index, columns.reorder_levels((1, 0)))
->>>>>>> c8862d28
 
 
 def _create_ns_datetime_index(start, fs, nsamples):
